import errno
import json
import logging
import os
import re
import sys
import tarfile
from datetime import datetime
from glob import glob
from shutil import copyfile
from threading import Thread

import re
import fnmatch
import click
from sqlalchemy import create_engine
from sqlalchemy.exc import IntegrityError

import gdal
import wget
from plio.io.io_gdal import GeoDataset
from pathlib import Path

from .. import api
from .. import ingest
from .. import utils
from .. import sql
from .. import pysbatch
from bayleef import config
from bayleef import config_file


from collections import OrderedDict
from sys import stdin
from os import isatty
import subprocess

LOG_FORMAT = '%(name)s::%(asctime)-15s::%(levelname)s || %(message)s'
logging.basicConfig(format=LOG_FORMAT)
logger = logging.getLogger('Bayleef')
logger.setLevel(logging.INFO)

def get_node(dataset, node=None):

    if node is None:

        cur_dir = os.path.dirname(os.path.realpath(__file__))
        data_dir = os.path.join(cur_dir, "..", "data")
        dataset_path = os.path.join(data_dir, "datasets.json")

        with open(dataset_path, "r") as f:
            datasets = json.loads(f.read())

        node = datasets[dataset].upper()

    return node


def to_coordinates(bounds):
    xmin, ymin, xmax, ymax = bounds

    return [[
        [xmin, ymin],
        [xmin, ymax],
        [xmax, ymax],
        [xmax, ymin],
        [xmin, ymin]
    ]]


def to_geojson_feature(entry):

    # TODO: This key may not be present in all datasets.
    bounds = list(map(float, entry.pop("sceneBounds").split(',')))

    coordinates = to_coordinates(bounds)

    return {
        "type": "Feature",
        "properties": entry,
        "geometry": {
            "type": "Polygon",
            "coordinates": coordinates
        }
    }


def to_geojson(result):
    gj = {
        'type': 'FeatureCollection'
    }

    if type(result['data']) is list:
        features = list(map(to_geojson_feature, result['data']))
    else:
        features = list(map(to_geojson_feature, result['data']['results']))
        for key in result['data']:
            if key == "results":
                continue
            gj[key] = result['data'][key]

    gj['features'] = features
    for key in result:
        if key == "data":
            continue
        gj[key] = result[key]

    return gj


def explode(coords):
    for e in coords:
        if isinstance(e, (float, int, long)):
            yield coords
            break
        else:
            for f in explode(e):
                yield f


def get_bbox(f):
    x, y = zip(*list(explode(f['geometry']['coordinates'])))
    return min(x), min(y), max(x), max(y)


api_key_opt = click.option("--api-key", help="API key returned from USGS servers after logging in.", default=None)
node_opt = click.option("--node", help="The node corresponding to the dataset (CWIC, EE, HDDS, LPVS).", default=None)


@click.group()
def bayleef():
    pass


@click.command()
@click.argument("username", envvar='USGS_USERNAME')
@click.argument("password", envvar='USGS_PASSWORD')
def login(username, password):
    """
    Login to the USGS EROs service.
    """
    api_key = api.login(username, password)
    click.echo(api_key)


@click.command()
def logout():
    click.echo(api.logout())


@click.command()
@click.argument("node")
@click.option("--start-date", help="Start date for when a scene has been acquired. In the format of yyyy-mm-dd")
@click.option("--end-date", help="End date for when a scene has been acquired. In the format of yyyy-mm-dd")
def datasets(node, start_date, end_date):
    data = api.datasets(None, node, start_date=start_date, end_date=end_date)
    click.echo(json.dumps(data))


@click.command()
@click.argument("dataset")
@click.argument("scene-ids", nargs=-1)
@node_opt
@click.option("--extended", is_flag=True, help="Probe for more metadata.")
@click.option('--geojson', is_flag=True)
@api_key_opt
def metadata(dataset, scene_ids, node, extended, geojson, api_key):
    """
    Request metadata.
    """
    if len(scene_ids) == 0:
        scene_ids = map(lambda s: s.strip(), click.open_file('-').readlines())

    node = get_node(dataset, node)
    result = api.metadata(dataset, node, scene_ids, extended=extended, api_key=api_key)

    if geojson:
        result = to_geojson(result)

    click.echo(json.dumps(result))


@click.command()
@click.argument("dataset")
@node_opt
def dataset_fields(dataset, node):
    node = get_node(dataset, node)
    data = api.dataset_fields(dataset, node)
    click.echo(json.dumps(data))


@click.command()
@click.argument("dataset")
@node_opt
@click.argument("aoi", default="-", required=False)
@click.option("--start-date", help="Start date for when a scene has been acquired. In the format of yyyy-mm-dd")
@click.option("--end-date", help="End date for when a scene has been acquired. In the format of yyyy-mm-dd")
@click.option("--lng", help="Longitude")
@click.option("--lat", help="Latitude")
@click.option("--dist", help="Radius - in units of meters - used to search around the specified longitude/latitude.", default=100)
@click.option("--lower-left", nargs=2, help="Longitude/latitude specifying the lower left of the search window")
@click.option("--upper-right", nargs=2, help="Longitude/latitude specifying the lower left of the search window")
@click.option("--where", nargs=2, multiple=True, help="Supply additional search criteria.")
@click.option('--geojson', is_flag=True)
@click.option("--extended", is_flag=True, help="Probe for more metadata.")
@api_key_opt
def search(dataset, node, aoi, start_date, end_date, lng, lat, dist, lower_left, upper_right, where, geojson, extended, api_key):
    """
    Search for images.
    """
    node = get_node(dataset, node)

    if aoi == "-":
        src = click.open_file('-')
        if not src.isatty():
            lines = src.readlines()

            if len(lines) > 0:

                aoi = json.loads(''.join([ line.strip() for line in lines ]))

                bbox = map(get_bbox, aoi.get('features') or [aoi])[0]
                lower_left = bbox[0:2]
                upper_right = bbox[2:4]

    if where:
        # Query the dataset fields endpoint for queryable fields
        resp = api.dataset_fields(dataset, node)

        def format_fieldname(s):
            return ''.join(c for c in s if c.isalnum()).lower()

        field_lut = { format_fieldname(field['name']): field['fieldId'] for field in resp['data'] }
        where = { field_lut[format_fieldname(k)]: v for k, v in where if format_fieldname(k) in field_lut }


    if lower_left:
        lower_left = dict(zip(['longitude', 'latitude'], lower_left))
        upper_right = dict(zip(['longitude', 'latitude'], upper_right))

    result = api.search(dataset, node, lat=lat, lng=lng, distance=dist, ll=lower_left, ur=upper_right, start_date=start_date, end_date=end_date, where=where, extended=extended, api_key=api_key)

    if geojson:
        result = to_geojson(result)

    print(json.dumps(result))


@click.command()
@click.argument("dataset")
@click.argument("scene-ids", nargs=-1)
@node_opt
@api_key_opt
def download_options(dataset, scene_ids, node, api_key):
    node = get_node(dataset, node)

    data = api.download_options(dataset, node, scene_ids)
    print(json.dumps(data))


@click.command()
@click.argument("dataset")
@click.argument("scene_ids", nargs=-1)
@click.option("--product", nargs=1, required=True)
@node_opt
@api_key_opt
def download_url(dataset, scene_ids, product, node, api_key):
    node = get_node(dataset, node)

    data = api.download(dataset, node, scene_ids, product)
    click.echo(json.dumps(data))


@click.command()
@click.argument("root")
@node_opt
def batch_download(root, node):
    """
    Download from search result.
    """
    def download_from_result(scene, root):
        scene_id = scene['entityId']
        temp_file = '{}.tar.gz'.format(scene_id)

        dataset = re.findall(r'dataset_name=[A-Z0-9_]*', scene['orderUrl'])[0]
        dataset = dataset.split('=')[1]

        path = utils.get_path(scene, root, dataset)
        if os.path.exists(path):
            logger.warning('{} already in cache, skipping'.format(path))
            return

        download_info = api.download(dataset, get_node(dataset, node), scene_id)
        download_url = download_info['data'][0]

        logger.info('Downloading: {} from {}'.format(scene_id, download_url))
        wget.download(download_url, temp_file)
        print()
        logger.info('Extracting to {}'.format(path))
        tar = tarfile.open(temp_file)
        tar.extractall(path=path)
        tar.close()
        logger.info('Removing {}'.format(temp_file))
        os.remove(temp_file)
        logger.info('{} complete'.format(scene_id))


    # get pipped in response
    resp = ""
    for line in sys.stdin:
        resp += line

    # convert string into dict
    resp = json.loads(resp)
    nfiles = resp['data']['numberReturned']
    logger.info("Number of files: {}".format(nfiles))
    results = resp['data']['results']

    for i, result in enumerate(results):
        # Run Downloads as threads so they keyboard interupts are
        # deferred until download is complete

        logger.info('{}/{}'.format(i, nfiles))
        job = Thread(target=download_from_result, args=(result, root))
        job.start()
        job.join()


@click.command()
@click.argument("dataset")
@click.argument("root")
@click.argument("db")
@click.option("--host", default="localhost", help="host id")
@click.option("--port", default="5432", help="port number")
@click.option("--user", help="username for database")
@click.option("--password", help="password for database")
def to_sql(db, dataset, root, host, port, user, password):
    """
    Upload the dataset to a database
    """
    dataset_root = os.path.join(root, dataset)

    # The dirs with important files will always be in leaf nodes
    leef_dirs = list()
    for root, dirs, files in os.walk(dataset_root):
        if "images" in dirs and "original" in dirs and "metadata.json" in files and "index.json" in files:
            leef_dirs.append(root)

    logger.info("{} Folders found".format(len(leef_dirs)))

    # only suppoort postgres for now
    engine = create_engine('postgresql://{}:{}@{}:{}/{}'.format(user,password,host,port,db))
    try:
        sql.serial_upload(dataset, leef_dirs, engine)
    except:
        for dir in leef_dirs:
            logger.info("Uploading {}".format(dir))
            try:
                sql.func_map[dataset](dir, engine)
            except Exception as e:
                logger.error("ERROR: {}".format(e))
                import traceback
                traceback.print_exc()

@click.command(context_settings=dict(
    ignore_unknown_options=True,
    allow_extra_args=True,
))
@click.argument("input", required=True)
@click.argument("bayleef_data", required=True)
@click.option("--add-option", "-ao", default='', help="Text containing misc. sbatch parameters")
@click.option("--log", "-l", default='.', help="Log output directory, default is redirected to /dev/null")
@click.option("--mem", '-m', default='4', help="Memory per job in gigabytes. Default = 4")
@click.option("--time", "-t", default='01:00:00', help="Max time per job, default = one hour.")
@click.option("--njobs", "-n", default=-1, help="Max number of conccurent jobs, -1 for unlimited. Default = -1")
def sbatch_master(input, bayleef_data, add_option, njobs, **options):
    """
    Run load-master command as sbatch jobs. Strongly reccomended that this is run directly on
    the slurm master.
    """

    if not os.path.exists(options['log']):
        raise Exception('Log directory {} is not a directory or does not exist'.format(options['log']))

    if not os.path.exists(bayleef_data):
        raise Exception('Bayleef data directory {} is not a directory or does not exist'.format(bayleef_data))

    files = glob(input+'/**/*.hdf', recursive=True)

    logger.info("sbatch options: log={log} mem={mem} time={time} njobs={njobs}".format(**options, njobs=njobs))
    logger.info("other options: {}".format(add_option if add_option else None))

    for i, file in enumerate(files):
        command = "bayleef load-master '{}' '{}'".format(file, bayleef_data)
        job_name = 'bayleef_{}_{}'.format(i, os.path.splitext(os.path.basename(file))[0] )
        log_file = os.path.join(options['log'], job_name+'.log')

        logger.info("{}/{}".format(i, len(files)))
        logger.info("Dispatching {}".format(command))
        logger.info('Jobname: {}'.format(job_name))
        logger.info('Log File: {}'.format(log_file))
        out = pysbatch.sbatch(wrap=command, mem=options['mem'], log=log_file, time=options['time'], job_name=job_name, add_option=add_option)
        logger.info(out)

        if njobs != -1:
            pysbatch.limit_jobs(njobs)


@click.command()
@click.argument("input", required=True)
@click.argument("--bayleef_data", "-d", default=config.data)
@click.option("-r", is_flag=True, help="Set to recursively glob .HDF files (Warning: Every .HDF file under the directory will be treated as a Master file)")
def load_master(input, bayleef_data, r):
    """
    Load master data.

    parameters
    ----------

    in : str
         root directory containing master files, .HDFs are recursively globbed.

    bayleef_data : str
                   root of the bayleef data directory
    """

    files = input
    if not r: # if not recursive
        files = [input]
    else:
        files = glob(input+'/**/*.hdf', recursive=True)

    total = len(files)

    logger.info("{} Files Found".format(total))
    for i, file in enumerate(files):
        logger.info('{}/{} ({}) - Proccessing {}'.format(i, total, round(i/total, 2), file))
        ingest.master(bayleef_data, file)


def batch_jobs(jobs, log=".", njobs=-1,  **sbatch_kwargs):
    logger.info("Jobs:")
    utils.print_dict(jobs)

    if isinstance(jobs, list):
        jobs = OrderedDict({"step1" : jobs})

    for step in jobs:
        joblist = []
        commands = jobs[step]

        logger.info("Running {} jobs for {}".format(len(commands), step))

        for i, command in enumerate(commands):
            job_name = 'bayleef_{}_{}'.format("".join(step.split()), i)
            joblist.append(job_name)
            log_file = os.path.join(log, job_name+'.log')

            logger.info("{} {}/{}".format(step, i+1, len(commands)))
            logger.info("Dispatching {}".format(command))
            logger.info('Jobname: {}'.format(job_name))
            logger.info('Log File: {}'.format(log_file))
            out = pysbatch.sbatch(wrap=command, job_name=job_name, log=log_file, **sbatch_kwargs)
            logger.info(out.lstrip().rstrip())
            if njobs != -1:
                pysbatch.limit_jobs(njobs)

        logger.info("Waiting for jobs in {} to complete.".format(step))
        pysbatch.wait_for_jobs(joblist)


@click.command()
@click.argument("id1", required=False)
@click.argument("id2", required=False)
@click.option("--file", "-f", default=None)
@click.option("--log", "-l", default='.', help="Log output directory, default is current working directory.")
@click.option("--mem", '-m', default='4', help="Memory per job in gigabytes. Default = 4")
@click.option("--time", "-t", default='01:00:00', help="Max time per job, default = one hour.")
@click.option("--njobs", "-n", default=-1, help="Max number of conccurent jobs, -1 for unlimited. Default = -1")
@click.option("--bayleef_data", "-d", default=config.data)
def themis_pairs(id1, id2, file, log, mem, time, njobs, bayleef_data):
    from bayleef.ingest import themis_pairs

    if file:
        pairs = open(file).read()
        pairs = pairs.split("\n")
        commands = {"themis_pairs" : ["bayleef themis-pairs -d {} {}".format(bayleef_data, pair) for pair in pairs]}
        batch_jobs(commands, log=log, mem=mem, time=time, njobs=njobs)

    else:
        ingest.themis_pairs(bayleef_data, id1, id2)

@click.command()
def config_call():
    logger.info("Config file located in: {}".format(config_file))
    utils.print_dict(config)

@click.command(context_settings=dict(
    ignore_unknown_options=True,
    allow_extra_args=True,
))
@click.argument("job_file", required=False, default=None)
@click.option("--add-option", "-ao", default='', help="Text containing misc. sbatch parameters")
@click.option("--log", "-l", default='.', help="Log output directory, default is current working directory.")
@click.option("--mem", '-m', default='4', help="Memory per job in gigabytes. Default = 4")
@click.option("--time", "-t", default='01:00:00', help="Max time per job, default = one hour.")
@click.option("--njobs", "-n", default=-1, help="Max number of conccurent jobs, -1 for unlimited. Default = -1")
<<<<<<< HEAD
def agility(job_file, add_option, njobs, time, mem, log, **options):
    is_pipe = not isatty(stdin.fileno())
    if is_pipe:
        # get pipped in response
        pipestr = ""
        for line in sys.stdin:
            pipestr += line

    if not is_pipe and not job_file:
        logger.error("No Valid input. Job File: {}".format(job_file))
        exit(1)

    if not os.path.exists(log):
        raise Exception('Log directory {} is not a directory or does not exist'.format(options['log']))

    if is_pipe:
        try:
            jobs = json.loads(pipestr, object_pairs_hook=OrderedDict)
        except Exception as e:
            logger.error("Not Valid Json\n{}".format(pipestr))
            exit(1)
    else:
        try:
            jobs = json.load(open(job_file), object_pairs_hook=OrderedDict)
        except Exception as e:
            logger.error("Cannot open {} for reading.".format(job_file))
            exit(1)
    batch_jobs(jobs, log=log, mem=mem, time=time, njobs=njobs)


bayleef.add_command(agility, "agility")
bayleef.add_command(agility, "sbatch")
=======
def agility(file, njobs, log):
    logger.log("Using {}".format(file))



bayleef.add_command(agility, "agility")
>>>>>>> 9f08da50
bayleef.add_command(config_call, "config")
bayleef.add_command(themis_pairs, "themis-pairs")
bayleef.add_command(to_sql, "to-sql")
bayleef.add_command(login)
bayleef.add_command(logout)
bayleef.add_command(datasets)
bayleef.add_command(dataset_fields, "dataset-fields")
bayleef.add_command(metadata)
bayleef.add_command(search)
bayleef.add_command(download_options, "download-options")
bayleef.add_command(download_url, "download-url")
bayleef.add_command(batch_download, "download")
bayleef.add_command(load_master, "load-master")
bayleef.add_command(sbatch_master, "sbatch-master")<|MERGE_RESOLUTION|>--- conflicted
+++ resolved
@@ -505,7 +505,6 @@
 @click.option("--mem", '-m', default='4', help="Memory per job in gigabytes. Default = 4")
 @click.option("--time", "-t", default='01:00:00', help="Max time per job, default = one hour.")
 @click.option("--njobs", "-n", default=-1, help="Max number of conccurent jobs, -1 for unlimited. Default = -1")
-<<<<<<< HEAD
 def agility(job_file, add_option, njobs, time, mem, log, **options):
     is_pipe = not isatty(stdin.fileno())
     if is_pipe:
@@ -538,14 +537,6 @@
 
 bayleef.add_command(agility, "agility")
 bayleef.add_command(agility, "sbatch")
-=======
-def agility(file, njobs, log):
-    logger.log("Using {}".format(file))
-
-
-
-bayleef.add_command(agility, "agility")
->>>>>>> 9f08da50
 bayleef.add_command(config_call, "config")
 bayleef.add_command(themis_pairs, "themis-pairs")
 bayleef.add_command(to_sql, "to-sql")
