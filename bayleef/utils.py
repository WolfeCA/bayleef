--- conflicted
+++ resolved
@@ -355,11 +355,7 @@
     del(fp1, fp2)
 
 
-<<<<<<< HEAD
-def preprocess(thm_id, outdir, day=True, validate=False, projected_images=True, map_file=config.themis.map_file, originals=True, images=True, meta=True, index=True):
-=======
 def preprocess(thm_id, outdir, day=True, validate=False, projected_images=True, map_file=config.themis.map_file, originals=True, gtiffs=False, meta=True, index=True):
->>>>>>> 58a3faff
     '''
     Downloads Themis file by ID and runs it through spice init and
     footprint init.
